using namespace System.Net

# Input bindings are passed in via param block.
param($Request, $TriggerMetadata)
<<<<<<< HEAD
$WebhookTable = Get-CIPPTable -TableName webhookTable
$Webhooks = Get-CIPPAzDataTableEntity @WebhookTable
Write-Host "Received request"
Write-Host "CIPPID: $($request.Query.CIPPID)"
$url = ($request.headers.'x-ms-original-url').split('/API') | Select-Object -First 1
Write-Host $url
if ($Request.CIPPID -in $Webhooks.CIPPID) {
    Write-Host "Found matching CIPPID"
=======
>>>>>>> a27be564

Push-OutputBinding -Name QueueWebhook -Value $Request

if ($Request.query.ValidationToken -or $Request.body.validationCode) {
    Write-Host "Validation token received"
    $body = $request.query.ValidationToken
} else {
    $Body = 'Webhook Recieved'
}

# Associate values to output bindings by calling 'Push-OutputBinding'.
Push-OutputBinding -Name Response -Value ([HttpResponseContext]@{
        StatusCode = [HttpStatusCode]::OK
        Body       = $body
    })<|MERGE_RESOLUTION|>--- conflicted
+++ resolved
@@ -2,7 +2,7 @@
 
 # Input bindings are passed in via param block.
 param($Request, $TriggerMetadata)
-<<<<<<< HEAD
+
 $WebhookTable = Get-CIPPTable -TableName webhookTable
 $Webhooks = Get-CIPPAzDataTableEntity @WebhookTable
 Write-Host "Received request"
@@ -11,8 +11,6 @@
 Write-Host $url
 if ($Request.CIPPID -in $Webhooks.CIPPID) {
     Write-Host "Found matching CIPPID"
-=======
->>>>>>> a27be564
 
 Push-OutputBinding -Name QueueWebhook -Value $Request
 
