--- conflicted
+++ resolved
@@ -13,23 +13,13 @@
     $APIName = $TriggerMetadata.FunctionName
     Write-LogMessage -user $request.headers.'x-ms-client-principal' -API $APINAME -message 'Accessed this API' -Sev 'Debug'
     try {
-<<<<<<< HEAD
-        foreach ($line in ($Request.body | ConvertFrom-Json | Select-Object * -ExcludeProperty ETag, Timestamp)) {
-            Write-Host ($line)
-            $Table = Get-CippTable -tablename $line.table
-            $ht2 = @{}
-            $line.psobject.properties | Where-Object { $_.Name -ne 'table' } | ForEach-Object { $ht2[$_.Name] = [string]$_.Value }
-            $Table.Entity = $ht2
-            Add-CIPPAzDataTableEntity @Table -Force
-=======
+
         if ($Request.Body.BackupName -like 'CippBackup_*') {
             $Table = Get-CippTable -tablename 'CIPPBackup'
             $Backup = Get-CippAzDataTableEntity @Table -Filter "RowKey eq '$($Request.Body.BackupName)'"
             if ($Backup) {
                 $BackupData = $Backup.Backup | ConvertFrom-Json -ErrorAction SilentlyContinue | Select-Object * -ExcludeProperty ETag, Timestamp
                 $BackupData | ForEach-Object {
->>>>>>> d0fe6be9
-
                     $Table = Get-CippTable -tablename $_.table
                     $ht2 = @{ }
                     $_.psobject.properties | ForEach-Object { $ht2[$_.Name] = [string]$_.Value }
