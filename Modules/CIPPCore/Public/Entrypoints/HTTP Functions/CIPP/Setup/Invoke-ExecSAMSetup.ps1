using namespace System.Net

Function Invoke-ExecSAMSetup {
    <#
    .FUNCTIONALITY
        Entrypoint
    .ROLE
        CIPP.AppSettings.ReadWrite
    #>
    [CmdletBinding()]
    param($Request, $TriggerMetadata)

    $UserCreds = ([System.Text.Encoding]::UTF8.GetString([System.Convert]::FromBase64String($request.headers.'x-ms-client-principal')) | ConvertFrom-Json)
    if ($Request.Query.error) {
        Add-Type -AssemblyName System.Web
        Push-OutputBinding -Name Response -Value ([HttpResponseContext]@{
                ContentType = 'text/html'
                StatusCode  = [HttpStatusCode]::Forbidden
                Body        = Get-normalizedError -Message [System.Web.HttpUtility]::UrlDecode($Request.Query.error_description)
            })
        exit
    }
    if ('admin' -notin $UserCreds.userRoles) {
        Push-OutputBinding -Name Response -Value ([HttpResponseContext]@{
                ContentType = 'text/html'
                StatusCode  = [HttpStatusCode]::Forbidden
                Body        = 'Could not find an admin cookie in your browser. Make sure you do not have an adblocker active, use a Chromium browser, and allow cookies. If our automatic refresh does not work, try pressing the URL bar and hitting enter. We will try to refresh ourselves in 3 seconds.<meta http-equiv="refresh" content="3" />'
            })
        exit
    }

    $APIName = $TriggerMetadata.FunctionName
    Write-LogMessage -user $request.headers.'x-ms-client-principal' -API $APINAME -message 'Accessed this API' -Sev 'Debug'
    if ($env:AzureWebJobsStorage -eq 'UseDevelopmentStorage=true') {
        $DevSecretsTable = Get-CIPPTable -tablename 'DevSecrets'
        $Secret = Get-CIPPAzDataTableEntity @DevSecretsTable -Filter "PartitionKey eq 'Secret' and RowKey eq 'Secret'"
        if (!$Secret) {
            $Secret = [PSCustomObject]@{
                'PartitionKey'      = 'Secret'
                'RowKey'            = 'Secret'
                'TenantId'          = ''
                'RefreshToken'      = ''
                'ApplicationId'     = ''
                'ApplicationSecret' = ''
            }
            Add-CIPPAzDataTableEntity @DevSecretsTable -Entity $Secret -Force
        }
    } else {
        if ($env:MSI_SECRET) {
            Disable-AzContextAutosave -Scope Process | Out-Null
            $AzSession = Connect-AzAccount -Identity
        }
    }
    if (!$ENV:SetFromProfile) {
        Write-Host "We're reloading from KV"
        Get-CIPPAuthentication
    }

    $KV = $ENV:WEBSITE_DEPLOYMENT_ID
    $Table = Get-CIPPTable -TableName SAMWizard
    $Rows = Get-CIPPAzDataTableEntity @Table | Where-Object -Property Timestamp -GT (Get-Date).AddMinutes(-10)

    try {
        if ($Request.Query.count -lt 1 ) { $Results = 'No authentication code found. Please go back to the wizard.' }

        if ($Request.Body.setkeys) {
            if ($env:AzureWebJobsStorage -eq 'UseDevelopmentStorage=true') {
                if ($Request.Body.TenantId) { $Secret.TenantId = $Request.Body.tenantid }
                if ($Request.Body.RefreshToken) { $Secret.RefreshToken = $Request.Body.RefreshToken }
                if ($Request.Body.applicationid) { $Secret.ApplicationId = $Request.Body.ApplicationId }
                if ($Request.Body.ApplicationSecret) { $Secret.ApplicationSecret = $Request.Body.ApplicationSecret }
                Add-CIPPAzDataTableEntity @DevSecretsTable -Entity $Secret -Force
            } else {
                if ($Request.Body.tenantid) { Set-AzKeyVaultSecret -VaultName $kv -Name 'tenantid' -SecretValue (ConvertTo-SecureString -String $Request.Body.tenantid -AsPlainText -Force) }
                if ($Request.Body.RefreshToken) { Set-AzKeyVaultSecret -VaultName $kv -Name 'RefreshToken' -SecretValue (ConvertTo-SecureString -String $Request.Body.RefreshToken -AsPlainText -Force) }
                if ($Request.Body.applicationid) { Set-AzKeyVaultSecret -VaultName $kv -Name 'applicationid' -SecretValue (ConvertTo-SecureString -String $Request.Body.applicationid -AsPlainText -Force) }
                if ($Request.Body.applicationsecret) { Set-AzKeyVaultSecret -VaultName $kv -Name 'applicationsecret' -SecretValue (ConvertTo-SecureString -String $Request.Body.applicationsecret -AsPlainText -Force) }
            }
            $Results = @{ Results = 'The keys have been replaced. Please perform a permissions check.' }
        }
        if ($Request.Query.error -eq 'invalid_client') { $Results = 'Client ID was not found in Azure. Try waiting 10 seconds to try again, if you have gotten this error after 5 minutes, please restart the process.' }
        if ($Request.Query.code) {
            try {
                $TenantId = $Rows.tenantid
                if (!$TenantId) { $TenantId = $ENV:TenantID }
                $AppID = $Rows.appid
                if (!$AppID) { $appid = $ENV:ApplicationID }
                $URL = ($Request.headers.'x-ms-original-url').split('?') | Select-Object -First 1
                if ($env:AzureWebJobsStorage -eq 'UseDevelopmentStorage=true') {
                    $clientsecret = $Secret.ApplicationSecret
                } else {
                    $clientsecret = Get-AzKeyVaultSecret -VaultName $kv -Name 'ApplicationSecret' -AsPlainText
                }
                if (!$clientsecret) { $clientsecret = $ENV:ApplicationSecret }
                Write-Host "client_id=$appid&scope=https://graph.microsoft.com/.default+offline_access+openid+profile&code=$($Request.Query.code)&grant_type=authorization_code&redirect_uri=$($url)&client_secret=$clientsecret" -Uri "https://login.microsoftonline.com/$TenantId/oauth2/v2.0/token"
                $RefreshToken = Invoke-RestMethod -Method POST -Body "client_id=$appid&scope=https://graph.microsoft.com/.default+offline_access+openid+profile&code=$($Request.Query.code)&grant_type=authorization_code&redirect_uri=$($url)&client_secret=$clientsecret" -Uri "https://login.microsoftonline.com/$TenantId/oauth2/v2.0/token" -ContentType 'application/x-www-form-urlencoded'

                if ($env:AzureWebJobsStorage -eq 'UseDevelopmentStorage=true') {
                    $Secret.RefreshToken = $RefreshToken.refresh_token
                    Add-CIPPAzDataTableEntity @DevSecretsTable -Entity $Secret -Force
                } else {
                    Set-AzKeyVaultSecret -VaultName $kv -Name 'RefreshToken' -SecretValue (ConvertTo-SecureString -String $RefreshToken.refresh_token -AsPlainText -Force)
                }

                $Results = 'Authentication is now complete. You may now close this window.'
                try {
                    $SetupPhase = $rows.validated = $true
                    Add-CIPPAzDataTableEntity @Table -Entity $Rows -Force | Out-Null
                } catch {
                    #no need.
                }
            } catch {
                $Results = "Authentication failed. $($_.Exception.message)"
            }
        }
        if ($Request.Query.CreateSAM) {
            $Rows = @{
                RowKey       = 'setup'
                PartitionKey = 'setup'
                validated    = $false
                SamSetup     = 'NotStarted'
                partnersetup = $true
                appid        = 'NotStarted'
                tenantid     = 'NotStarted'
            }
            Add-CIPPAzDataTableEntity @Table -Entity $Rows -Force | Out-Null
            $Rows = Get-CIPPAzDataTableEntity @Table | Where-Object -Property Timestamp -GT (Get-Date).AddMinutes(-10)
            $step = 1
            $DeviceLogon = New-DeviceLogin -clientid '1b730954-1685-4b74-9bfd-dac224a7b894' -Scope 'https://graph.microsoft.com/.default' -FirstLogon
            $SetupPhase = $rows.SamSetup = [string]($DeviceLogon | ConvertTo-Json)
            Add-CIPPAzDataTableEntity @Table -Entity $Rows -Force | Out-Null
            $Results = @{ code = $($DeviceLogon.user_code); message = "Your code is $($DeviceLogon.user_code). Enter the code"  ; step = $step; url = $DeviceLogon.verification_uri }
        }
        if ($Request.Query.CheckSetupProcess -and $Request.Query.step -eq 1) {
            $SAMSetup = $Rows.SamSetup | ConvertFrom-Json -ErrorAction SilentlyContinue
            if ($SamSetup.token_type -eq 'Bearer') {
                #sleeping for 10 seconds to allow the token to be created.
                Start-Sleep 10
                #nulling the token to force a recheck.
                $step = 2
            }
            $Token = (New-DeviceLogin -clientid '1b730954-1685-4b74-9bfd-dac224a7b894' -Scope 'https://graph.microsoft.com/.default' -device_code $SAMSetup.device_code)
            Write-Host "Token is $($token | ConvertTo-Json)"
            if ($Token.access_token) {
                $step = 2
                $rows.SamSetup = [string]($Token | ConvertTo-Json)
                $URL = ($Request.headers.'x-ms-original-url').split('?') | Select-Object -First 1
                $PartnerSetup = $true
                $TenantId = (Invoke-RestMethod 'https://graph.microsoft.com/v1.0/organization' -Headers @{ authorization = "Bearer $($Token.access_token)" } -Method GET -ContentType 'application/json').value.id
                $SetupPhase = $rows.tenantid = [string]($TenantId)
                Add-CIPPAzDataTableEntity @Table -Entity $Rows -Force | Out-Null
                if ($PartnerSetup) {
                    $app = Get-Content '.\Cache_SAMSetup\SAMManifest.json' | ConvertFrom-Json
                    $App.web.redirectUris = @($App.web.redirectUris + $URL)
                    $app = $app | ConvertTo-Json -Depth 15
                    $AppId = (Invoke-RestMethod 'https://graph.microsoft.com/v1.0/applications' -Headers @{ authorization = "Bearer $($Token.access_token)" } -Method POST -Body $app -ContentType 'application/json')
                    $rows.appid = [string]($AppId.appId)
                    Add-CIPPAzDataTableEntity @Table -Entity $Rows -Force | Out-Null
                    $attempt = 0
                    do {
                        try {
                            try {
                                $SPNDefender = (Invoke-RestMethod 'https://graph.microsoft.com/v1.0/servicePrincipals' -Headers @{ authorization = "Bearer $($Token.access_token)" } -Method POST -Body "{ `"appId`": `"fc780465-2017-40d4-a0c5-307022471b92`" }" -ContentType 'application/json')
                            } catch {
                                Write-Host "didn't deploy spn for defender, probably already there."
                            }
                            try {
                                $SPNTeams = (Invoke-RestMethod 'https://graph.microsoft.com/v1.0/servicePrincipals' -Headers @{ authorization = "Bearer $($Token.access_token)" } -Method POST -Body "{ `"appId`": `"48ac35b8-9aa8-4d74-927d-1f4a14a0b239`" }" -ContentType 'application/json')
                            } catch {
                                Write-Host "didn't deploy spn for Teams, probably already there."
                            }
                            try {
                                $SPNO365Manage = (Invoke-RestMethod 'https://graph.microsoft.com/v1.0/servicePrincipals' -Headers @{ authorization = "Bearer $($Token.access_token)" } -Method POST -Body "{ `"appId`": `"c5393580-f805-4401-95e8-94b7a6ef2fc2`" }" -ContentType 'application/json')
                            } catch {
                                Write-Host "didn't deploy spn for O365 Management, probably already there."
                            }
                            try {
                                $SPNPartnerCenter = (Invoke-RestMethod 'https://graph.microsoft.com/v1.0/servicePrincipals' -Headers @{ authorization = "Bearer $($Token.access_token)" } -Method POST -Body "{ `"appId`": `"fa3d9a0c-3fb0-42cc-9193-47c7ecd2edbd`" }" -ContentType 'application/json')
                            } catch {
                                Write-Host "didn't deploy spn for PartnerCenter, probably already there."
                            }
                            $SPN = (Invoke-RestMethod 'https://graph.microsoft.com/v1.0/servicePrincipals' -Headers @{ authorization = "Bearer $($Token.access_token)" } -Method POST -Body "{ `"appId`": `"$($AppId.appId)`" }" -ContentType 'application/json')
                            Start-Sleep 3
                            $attempt ++
                        } catch {
                            $attempt ++
                        }
                    } until ($attempt -gt 5)
                }
                $AppPassword = (Invoke-RestMethod "https://graph.microsoft.com/v1.0/applications/$($AppId.id)/addPassword" -Headers @{ authorization = "Bearer $($Token.access_token)" } -Method POST -Body '{"passwordCredential":{"displayName":"CIPPInstall"}}' -ContentType 'application/json').secretText
                if ($env:AzureWebJobsStorage -eq 'UseDevelopmentStorage=true') {
                    $Secret.TenantId = $TenantId
                    $Secret.ApplicationId = $AppId.appId
                    $Secret.ApplicationSecret = $AppPassword
                    Add-CIPPAzDataTableEntity @DevSecretsTable -Entity $Secret -Force
                    Write-Information ($Secret | ConvertTo-Json -Depth 5)
                } else {
                    Set-AzKeyVaultSecret -VaultName $kv -Name 'tenantid' -SecretValue (ConvertTo-SecureString -String $TenantId -AsPlainText -Force)
                    Set-AzKeyVaultSecret -VaultName $kv -Name 'applicationid' -SecretValue (ConvertTo-SecureString -String $Appid.appId -AsPlainText -Force)
                    Set-AzKeyVaultSecret -VaultName $kv -Name 'applicationsecret' -SecretValue (ConvertTo-SecureString -String $AppPassword -AsPlainText -Force)
                }
                $Results = @{'message' = 'Created application. Waiting 30 seconds for Azure propagation'; step = $step }
            } else {
                $step = 1
                $Results = @{ code = $($SAMSetup.user_code); message = "Your code is $($SAMSetup.user_code). Enter the code "  ; step = $step; url = $SAMSetup.verification_uri }
            }

        }
        switch ($Request.Query.step) {
            2 {
                $step = 2
                $TenantId = $Rows.tenantid
                $AppID = $rows.appid
                $PartnerSetup = $true
                $SetupPhase = $rows.SamSetup = [string]($FirstLogonRefreshtoken | ConvertTo-Json)
                Add-CIPPAzDataTableEntity @Table -Entity $Rows -Force | Out-Null
                $URL = ($Request.headers.'x-ms-original-url').split('?') | Select-Object -First 1
                $Validated = $Rows.validated
                if ($Validated) { $step = 3 }
                $Results = @{ appId = $AppID; message = 'Give the next approval by clicking ' ; step = $step; url = "https://login.microsoftonline.com/$TenantId/oauth2/v2.0/authorize?scope=https://graph.microsoft.com/.default+offline_access+openid+profile&response_type=code&client_id=$($appid)&redirect_uri=$($url)" }
            }
            3 {
                $step = 4
                $Results = @{'message' = 'Received token.'; step = $step }
            }
            4 {
                Remove-AzDataTableEntity -Force @Table -Entity $Rows
<<<<<<< HEAD

=======
>>>>>>> d0fe6be9
                $step = 5
                $Results = @{'message' = 'setup completed.'; step = $step
                }
            }
        }

    } catch {
        $Results = [pscustomobject]@{'Results' = "Failed. $($_.InvocationInfo.ScriptLineNumber):  $($_.Exception.message)" ; step = $step }
    }

    # Associate values to output bindings by calling 'Push-OutputBinding'.
    Push-OutputBinding -Name Response -Value ([HttpResponseContext]@{
            StatusCode = [HttpStatusCode]::OK
            Body       = $Results
        })

}<|MERGE_RESOLUTION|>--- conflicted
+++ resolved
@@ -225,10 +225,6 @@
             }
             4 {
                 Remove-AzDataTableEntity -Force @Table -Entity $Rows
-<<<<<<< HEAD
-
-=======
->>>>>>> d0fe6be9
                 $step = 5
                 $Results = @{'message' = 'setup completed.'; step = $step
                 }
