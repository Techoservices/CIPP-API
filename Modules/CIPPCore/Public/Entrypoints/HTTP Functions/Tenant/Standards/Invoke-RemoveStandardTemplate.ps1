--- conflicted
+++ resolved
@@ -18,31 +18,12 @@
     $ID = $Request.Body.ID ?? $Request.Query.ID
     try {
         $Table = Get-CippTable -tablename 'templates'
-<<<<<<< HEAD
         $Filter = "PartitionKey eq 'StandardsTemplateV2' and RowKey eq '$ID'"
         $ClearRow = Get-CIPPAzDataTableEntity @Table -Filter $Filter -Property PartitionKey, RowKey, JSON
         $TemplateName = (ConvertFrom-Json -InputObject $ClearRow.JSON).templateName
         Remove-AzDataTableEntity -Force @Table -Entity $ClearRow
         $Result = "Removed Standards Template named: '$($TemplateName)' with id: $($ID)"
         Write-LogMessage -Headers $Headers -API $APIName -message $Result -Sev Info
-=======
-        $Filter = "PartitionKey eq 'StandardsTemplateV2' and RowKey eq '$id'"
-        $ClearRow = Get-CIPPAzDataTableEntity @Table -Filter $Filter -Property PartitionKey, RowKey, JSON
-        if (!$ClearRow) {
-            $Result = "Standards template with id $ID not found"
-            Write-LogMessage -Headers $Headers -API $APINAME -message $Result -Sev 'Error'
-            $StatusCode = [HttpStatusCode]::NotFound
-            Push-OutputBinding -Name Response -Value ([HttpResponseContext]@{
-                    StatusCode = $StatusCode
-                    Body       = @{'Results' = $Result }
-                })
-            return
-        }
-        $Template = $ClearRow.JSON | ConvertFrom-Json
-        Remove-AzDataTableEntity -Force @Table -Entity $clearRow
-        $Result = "Removed Standards Template named $($Template.templateName) ($($id))"
-        Write-LogMessage -Headers $Headers -API $APINAME -message $Result -Sev 'Info'
->>>>>>> fd0495b0
         $StatusCode = [HttpStatusCode]::OK
     } catch {
         $ErrorMessage = Get-CippException -Exception $_
@@ -51,12 +32,9 @@
         $StatusCode = [HttpStatusCode]::InternalServerError
     }
 
-
     # Associate values to output bindings by calling 'Push-OutputBinding'.
     Push-OutputBinding -Name Response -Value ([HttpResponseContext]@{
             StatusCode = $StatusCode
             Body       = @{'Results' = $Result }
         })
-
-
 }