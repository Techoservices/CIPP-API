using namespace System.Net

Function Invoke-ListMailboxes {
    <#
    .FUNCTIONALITY
        Entrypoint
    .ROLE
        Exchange.Mailbox.Read
    #>
    [CmdletBinding()]
    param($Request, $TriggerMetadata)

    $APIName = $Request.Params.CIPPEndpoint
    $Headers = $Request.Headers
    Write-LogMessage -headers $Headers -API $APIName -message 'Accessed this API' -Sev 'Debug'

    # Interact with query parameters or the body of the request.
    $TenantFilter = $Request.Query.tenantFilter
    try {
        $Select = 'id,ExchangeGuid,ArchiveGuid,UserPrincipalName,DisplayName,PrimarySMTPAddress,RecipientType,RecipientTypeDetails,EmailAddresses,WhenSoftDeleted,IsInactiveMailbox,ForwardingSmtpAddress,DeliverToMailboxAndForward,ForwardingAddress,HiddenFromAddressListsEnabled,ExternalDirectoryObjectId,MessageCopyForSendOnBehalfEnabled,MessageCopyForSentAsEnabled,PersistedCapabilities,LitigationHoldEnabled,LitigationHoldDate,LitigationHoldDuration,ComplianceTagHoldApplied,RetentionHoldEnabled,InPlaceHolds'
        $ExoRequest = @{
            tenantid  = $TenantFilter
            cmdlet    = 'Get-Mailbox'
            cmdParams = @{}
            Select    = $Select
        }

        $AllowedParameters = @(
            @{Parameter = 'Anr'; Type = 'String' }
            @{Parameter = 'Archive'; Type = 'Bool' }
            @{Parameter = 'Filter'; Type = 'String' }
            @{Parameter = 'GroupMailbox'; Type = 'Bool' }
            @{Parameter = 'PublicFolder'; Type = 'Bool' }
            @{Parameter = 'RecipientTypeDetails'; Type = 'String' }
            @{Parameter = 'SoftDeletedMailbox'; Type = 'Bool' }
            @{Parameter = 'Identity'; Type = 'String' }
        )

        foreach ($Param in $Request.Query.PSObject.Properties.Name) {
            $CmdParam = $AllowedParameters | Where-Object { $_.Parameter -eq $Param }
            if ($CmdParam) {
                switch ($CmdParam.Type) {
                    'String' {
                        if (![string]::IsNullOrEmpty($Request.Query.$Param)) {
                            $ExoRequest.cmdParams.$Param = $Request.Query.$Param
                        }
                    }
                    'Bool' {
                        $ParamIsTrue = $false
                        [bool]::TryParse($Request.Query.$Param, [ref]$ParamIsTrue) | Out-Null
                        if ($ParamIsTrue -eq $true) {
                            $ExoRequest.cmdParams.$Param = $true
                        }
                    }
                }
            }
        }

        $GraphRequest = (New-ExoRequest @ExoRequest) | Select-Object id, ExchangeGuid, ArchiveGuid, WhenSoftDeleted,
        @{ Name = 'UPN'; Expression = { $_.'UserPrincipalName' } },
        @{ Name = 'displayName'; Expression = { $_.'DisplayName' } },
        @{ Name = 'primarySmtpAddress'; Expression = { $_.'PrimarySMTPAddress' } },
        @{ Name = 'recipientType'; Expression = { $_.'RecipientType' } },
        @{ Name = 'recipientTypeDetails'; Expression = { $_.'RecipientTypeDetails' } },
        @{ Name = 'AdditionalEmailAddresses'; Expression = { ($_.'EmailAddresses' | Where-Object { $_ -clike 'smtp:*' }).Replace('smtp:', '') -join ', ' } },
        @{ Name = 'ForwardingSmtpAddress'; Expression = { $_.'ForwardingSmtpAddress' -replace 'smtp:', '' } },
        @{ Name = 'InternalForwardingAddress'; Expression = { $_.'ForwardingAddress' } },
        DeliverToMailboxAndForward,
        HiddenFromAddressListsEnabled,
        ExternalDirectoryObjectId,
        MessageCopyForSendOnBehalfEnabled,
        MessageCopyForSentAsEnabled,
        LitigationHoldEnabled,
        LitigationHoldDate,
        LitigationHoldDuration,
        @{ Name = 'LicensedForLitigationHold'; Expression = { ($_.PersistedCapabilities -contains 'BPOS_S_DlpAddOn' -or $_.PersistedCapabilities -contains 'BPOS_S_Enterprise') } },
        ComplianceTagHoldApplied,
<<<<<<< HEAD
        RetentionHoldEnabled
=======
        RetentionHoldEnabled,
        InPlaceHolds,
>>>>>>> fb96b2ec

        $StatusCode = [HttpStatusCode]::OK
    } catch {
        $ErrorMessage = Get-NormalizedError -Message $_.Exception.Message
        $StatusCode = [HttpStatusCode]::Forbidden
        $GraphRequest = $ErrorMessage
    }
    # Associate values to output bindings by calling 'Push-OutputBinding'.
    Push-OutputBinding -Name Response -Value ([HttpResponseContext]@{
            StatusCode = $StatusCode
            Body       = @($GraphRequest)
        })

}<|MERGE_RESOLUTION|>--- conflicted
+++ resolved
@@ -75,12 +75,8 @@
         LitigationHoldDuration,
         @{ Name = 'LicensedForLitigationHold'; Expression = { ($_.PersistedCapabilities -contains 'BPOS_S_DlpAddOn' -or $_.PersistedCapabilities -contains 'BPOS_S_Enterprise') } },
         ComplianceTagHoldApplied,
-<<<<<<< HEAD
-        RetentionHoldEnabled
-=======
         RetentionHoldEnabled,
-        InPlaceHolds,
->>>>>>> fb96b2ec
+        InPlaceHolds
 
         $StatusCode = [HttpStatusCode]::OK
     } catch {
