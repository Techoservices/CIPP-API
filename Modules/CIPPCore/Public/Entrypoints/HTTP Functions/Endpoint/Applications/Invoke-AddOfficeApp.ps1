--- conflicted
+++ resolved
@@ -10,12 +10,6 @@
     [CmdletBinding()]
     param($Request, $TriggerMetadata)
 
-    $APIName = $Request.Params.CIPPEndpoint
-<<<<<<< HEAD
-    $Headers = $Request.Headers
-
-=======
->>>>>>> de6f1a0e
     # Input bindings are passed in via param block.
     $Tenants = $Request.body.selectedTenants.defaultDomainName
     if ('AllTenants' -in $Tenants) { $Tenants = (Get-Tenants).defaultDomainName }
