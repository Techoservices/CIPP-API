--- conflicted
+++ resolved
@@ -16,10 +16,6 @@
     $userobj = $Request.body
     $GroupType = $userobj.groupId.addedFields.groupType ? $userobj.groupId.addedFields.groupType : $userobj.groupType
     $GroupName = $userobj.groupName ? $userobj.groupName : $userobj.groupId.addedFields.groupName
-<<<<<<< HEAD
-
-=======
->>>>>>> e96cc95d
 
     #Write-Warning ($Request.Body | ConvertTo-Json -Depth 10)
 
