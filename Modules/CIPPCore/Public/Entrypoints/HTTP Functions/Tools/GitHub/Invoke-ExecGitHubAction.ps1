function Invoke-ExecGitHubAction {
    <#
    .SYNOPSIS
        Invoke GitHub Action
    .DESCRIPTION
        Call GitHub API
    .ROLE
        CIPP.Extension.ReadWrite
    .FUNCTIONALITY
        Entrypoint
    #>
    [CmdletBinding()]
    param($Request, $TriggerMetadata)

    $Action = $Request.Query.Action ?? $Request.Body.Action

    if ($Request.Query.Action) {
        $Parameters = $Request.Query
    } else {
        $Parameters = $Request.Body
    }

    $SplatParams = $Parameters | Select-Object -ExcludeProperty Action, TenantFilter | ConvertTo-Json | ConvertFrom-Json -AsHashtable

    $Table = Get-CIPPTable -TableName Extensionsconfig
    $Configuration = ((Get-CIPPAzDataTableEntity @Table).config | ConvertFrom-Json).GitHub

    if (!$Configuration.Enabled) {
<<<<<<< HEAD
        Write-Host "$Action"
        $FullParams = $Parameters | ConvertTo-Json | ConvertFrom-Json -AsHashtable
        $Response = Invoke-RestMethod -Uri 'https://cippy.azurewebsites.net/api/ExecGitHubAction' -Method POST -Body ($FullParams | ConvertTo-Json -Depth 10) -ContentType 'application/json'
=======
        $Response = Invoke-RestMethod -Uri 'https://cippy.azurewebsites.net/api/ExecGitHubAction' -Method POST -Body ($Parameters | ConvertTo-Json -Depth 10) -ContentType 'application/json'
>>>>>>> 038e932d
        $Results = $Response.Results
        $Metadata = $Response.Metadata
    } else {
        switch ($Action) {
            'Search' {
                $SearchResults = Search-GitHub @SplatParams
                $Results = @($SearchResults.items)
                $Metadata = $SearchResults | Select-Object -Property total_count, incomplete_results
            }
            'GetFileContents' {
                $Results = Get-GitHubFileContents @SplatParams
            }
            'GetBranches' {
                $Results = @(Get-GitHubBranch @SplatParams)
            }
            'GetOrgs' {
                try {
                    $Orgs = Invoke-GitHubApiRequest -Path 'user/orgs'
                    $Results = @($Orgs)
                } catch {
                    $Results = @{
                        resultText = 'You may not have permission to view organizations, check your PAT scopes and try again - {0}' -f $_.Exception.Message
                        state      = 'error'
                    }
                }
            }
            'GetFileTree' {
                $Files = (Get-GitHubFileTree @SplatParams).tree | Where-Object { $_.path -match '.json$' } | Select-Object *, @{n = 'html_url'; e = { "https://github.com/$($SplatParams.FullName)/tree/$($SplatParams.Branch)/$($_.path)" } }
                $Results = @($Files)
            }
            'ImportTemplate' {
                $Results = Import-CommunityTemplate @SplatParams
            }
            'CreateRepo' {
                try {
                    Write-Information "Creating repository '$($SplatParams.Name)'"
                    $Repo = New-GitHubRepo @SplatParams
                    if ($Repo.id) {
                        $Table = Get-CIPPTable -TableName CommunityRepos
                        $RepoEntity = @{
                            PartitionKey  = 'CommunityRepos'
                            RowKey        = [string]$Repo.id
                            Name          = [string]($Repo.name -replace ' ', '-')
                            Description   = [string]$Repo.description
                            URL           = [string]$Repo.html_url
                            FullName      = [string]$Repo.full_name
                            Owner         = [string]$Repo.owner.login
                            Visibility    = [string]$Repo.visibility
                            WriteAccess   = [bool]$Repo.permissions.push
                            DefaultBranch = [string]$Repo.default_branch
                            Permissions   = [string]($Repo.permissions | ConvertTo-Json -Compress)
                        }
                        Add-CIPPAzDataTableEntity @Table -Entity $RepoEntity -Force | Out-Null

                        $Results = @{
                            resultText = "Repository '$($Repo.name)' created"
                            state      = 'success'
                        }
                    }
                } catch {
                    Write-Information (Get-CippException -Exception $_ | ConvertTo-Json)
                    $Results = @{
                        resultText = 'You may not have permission to create repositories, check your PAT scopes and try again - {0}' -f $_.Exception.Message
                        state      = 'error'
                    }
                }
            }
            default {
                $Results = @{
                    resultText = "Unknown action '$Action'"
                    state      = 'error'
                }
            }
        }
    }

    $Body = @{
        Results = $Results
    }
    if ($Metadata) {
        $Body.Metadata = $Metadata
    }

    Push-OutputBinding -Name Response -Value ([HttpResponseContext]@{
            StatusCode = [HttpStatusCode]::OK
            Body       = $Body
        })
}<|MERGE_RESOLUTION|>--- conflicted
+++ resolved
@@ -26,13 +26,7 @@
     $Configuration = ((Get-CIPPAzDataTableEntity @Table).config | ConvertFrom-Json).GitHub
 
     if (!$Configuration.Enabled) {
-<<<<<<< HEAD
-        Write-Host "$Action"
-        $FullParams = $Parameters | ConvertTo-Json | ConvertFrom-Json -AsHashtable
-        $Response = Invoke-RestMethod -Uri 'https://cippy.azurewebsites.net/api/ExecGitHubAction' -Method POST -Body ($FullParams | ConvertTo-Json -Depth 10) -ContentType 'application/json'
-=======
         $Response = Invoke-RestMethod -Uri 'https://cippy.azurewebsites.net/api/ExecGitHubAction' -Method POST -Body ($Parameters | ConvertTo-Json -Depth 10) -ContentType 'application/json'
->>>>>>> 038e932d
         $Results = $Response.Results
         $Metadata = $Response.Metadata
     } else {
