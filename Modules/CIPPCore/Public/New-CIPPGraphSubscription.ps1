--- conflicted
+++ resolved
@@ -34,12 +34,8 @@
                 Expiration             = "None"
                 WebhookNotificationUrl = [string]$Auditlog.webhook.address
             }
-<<<<<<< HEAD
             $null = Add-CIPPAzDataTableEntity @WebhookTable -Entity $WebhookRow
-        }
-        else {
-=======
-            $null = Add-AzDataTableEntity @WebhookTable -Entity $WebhookRow
+
         } else {
             $expiredate = (Get-Date).AddDays(1).ToUniversalTime().ToString("yyyy-MM-ddTHH:mm:ss.fffZ")
             $params = @{
@@ -49,8 +45,6 @@
                 expirationDateTime = $expiredate
             } | ConvertTo-Json
             
-
->>>>>>> a27be564
             $GraphRequest = New-GraphPostRequest -uri "https://graph.microsoft.com/beta/subscriptions" -tenantid $TenantFilter -type POST -body $params -verbose
             #If creation is succesfull, we store the GUID in the storage table webhookTable to make sure we can check against this later on. 
             #We store the GUID as rowkey, the event type, the resource, and the expiration date as properties, we also add the Tenant name so we can easily find this later on.
